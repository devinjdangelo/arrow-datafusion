// Licensed to the Apache Software Foundation (ASF) under one
// or more contributor license agreements.  See the NOTICE file
// distributed with this work for additional information
// regarding copyright ownership.  The ASF licenses this file
// to you under the Apache License, Version 2.0 (the
// "License"); you may not use this file except in compliance
// with the License.  You may obtain a copy of the License at
//
//   http://www.apache.org/licenses/LICENSE-2.0
//
// Unless required by applicable law or agreed to in writing,
// software distributed under the License is distributed on an
// "AS IS" BASIS, WITHOUT WARRANTIES OR CONDITIONS OF ANY
// KIND, either express or implied.  See the License for the
// specific language governing permissions and limitations
// under the License.

//! [`ParquetExec`] Execution plan for reading Parquet files

use std::any::Any;
use std::fmt::Debug;
use std::sync::Arc;

use crate::datasource::listing::PartitionedFile;
use crate::datasource::physical_plan::file_stream::FileStream;
use crate::datasource::physical_plan::{
    parquet::page_filter::PagePruningPredicate, DisplayAs, FileGroupPartitioner,
    FileScanConfig,
};
use crate::{
    config::{ConfigOptions, TableParquetOptions},
    error::Result,
    execution::context::TaskContext,
    physical_optimizer::pruning::PruningPredicate,
    physical_plan::{
        metrics::{ExecutionPlanMetricsSet, MetricBuilder, MetricsSet},
        DisplayFormatType, ExecutionMode, ExecutionPlan, Partitioning, PlanProperties,
        SendableRecordBatchStream, Statistics,
    },
};

use arrow::datatypes::{DataType, SchemaRef};
use datafusion_physical_expr::{EquivalenceProperties, LexOrdering, PhysicalExpr};

use itertools::Itertools;
use log::debug;
use parquet::basic::{ConvertedType, LogicalType};
use parquet::schema::types::ColumnDescriptor;

mod access_plan;
mod metrics;
mod opener;
mod page_filter;
mod reader;
mod row_filter;
mod row_groups;
mod statistics;
mod writer;

use crate::datasource::schema_adapter::{
    DefaultSchemaAdapterFactory, SchemaAdapterFactory,
};
pub use access_plan::{ParquetAccessPlan, RowGroupAccess};
pub use metrics::ParquetFileMetrics;
use opener::ParquetOpener;
pub use reader::{DefaultParquetFileReaderFactory, ParquetFileReaderFactory};
pub use statistics::StatisticsConverter;
pub use writer::plan_to_parquet;

/// Execution plan for reading one or more Parquet files.
///
/// ```text
///             ▲
///             │
///             │  Produce a stream of
///             │  RecordBatches
///             │
/// ┌───────────────────────┐
/// │                       │
/// │      ParquetExec      │
/// │                       │
/// └───────────────────────┘
///             ▲
///             │  Asynchronously read from one
///             │  or more parquet files via
///             │  ObjectStore interface
///             │
///             │
///   .───────────────────.
///  │                     )
///  │`───────────────────'│
///  │    ObjectStore      │
///  │.───────────────────.│
///  │                     )
///   `───────────────────'
///
/// ```
///
/// # Example: Create a `ParquetExec`
/// ```
/// # use std::sync::Arc;
/// # use arrow::datatypes::Schema;
/// # use datafusion::datasource::physical_plan::{FileScanConfig, ParquetExec};
/// # use datafusion::datasource::listing::PartitionedFile;
/// # let file_schema = Arc::new(Schema::empty());
/// # let object_store_url = ObjectStoreUrl::local_filesystem();
/// # use datafusion_execution::object_store::ObjectStoreUrl;
/// # use datafusion_physical_expr::expressions::lit;
/// # let predicate = lit(true);
/// // Create a ParquetExec for reading `file1.parquet` with a file size of 100MB
/// let file_scan_config = FileScanConfig::new(object_store_url, file_schema)
///    .with_file(PartitionedFile::new("file1.parquet", 100*1024*1024));
/// let exec = ParquetExec::builder(file_scan_config)
///   // Provide a predicate for filtering row groups/pages
///   .with_predicate(predicate)
///   .build();
/// ```
///
/// # Features
///
/// Supports the following optimizations:
///
/// * Concurrent reads: Can read from one or more files in parallel as multiple
/// partitions, including concurrently reading multiple row groups from a single
/// file.
///
/// * Predicate push down: skips row groups and pages based on
/// min/max/null_counts in the row group metadata, the page index and bloom
/// filters.
///
/// * Projection pushdown: reads and decodes only the columns required.
///
/// * Limit pushdown: stop execution early after some number of rows are read.
///
/// * Custom readers: customize reading  parquet files, e.g. to cache metadata,
/// coalesce I/O operations, etc. See [`ParquetFileReaderFactory`] for more
/// details.
///
/// * Schema adapters: read parquet files with different schemas into a unified
/// table schema. This can be used to implement "schema evolution". See
/// [`SchemaAdapterFactory`] for more details.
///
/// * metadata_size_hint: controls the number of bytes read from the end of the
/// file in the initial I/O when the default [`ParquetFileReaderFactory`]. If a
/// custom reader is used, it supplies the metadata directly and this parameter
/// is ignored. [`ParquetExecBuilder::with_metadata_size_hint`] for more details.
///
/// * User provided  [`ParquetAccessPlan`]s to skip row groups and/or pages
/// based on external information. See "Implementing External Indexes" below
///
/// # Implementing External Indexes
///
/// It is possible to restrict the row groups and selections within those row
/// groups that the ParquetExec will consider by providing an initial
/// [`ParquetAccessPlan`] as `extensions` on [`PartitionedFile`]. This can be
/// used to implement external indexes on top of parquet files and select only
/// portions of the files.
///
/// The `ParquetExec` will try and reduce any provided `ParquetAccessPlan`
/// further based on the contents of `ParquetMetadata` and other settings.
///
/// ## Example of providing a ParquetAccessPlan
///
/// ```
/// # use std::sync::Arc;
/// # use arrow_schema::{Schema, SchemaRef};
/// # use datafusion::datasource::listing::PartitionedFile;
/// # use datafusion::datasource::physical_plan::parquet::ParquetAccessPlan;
/// # use datafusion::datasource::physical_plan::{FileScanConfig, ParquetExec};
/// # use datafusion_execution::object_store::ObjectStoreUrl;
/// # fn schema() -> SchemaRef {
/// #   Arc::new(Schema::empty())
/// # }
/// // create an access plan to scan row group 0, 1 and 3 and skip row groups 2 and 4
/// let mut access_plan = ParquetAccessPlan::new_all(5);
/// access_plan.skip(2);
/// access_plan.skip(4);
/// // provide the plan as extension to the FileScanConfig
/// let partitioned_file = PartitionedFile::new("my_file.parquet", 1234)
///   .with_extensions(Arc::new(access_plan));
/// // create a ParquetExec to scan this file
/// let file_scan_config = FileScanConfig::new(ObjectStoreUrl::local_filesystem(), schema())
///     .with_file(partitioned_file);
/// // this parquet exec will not even try to read row groups 2 and 4. Additional
/// // pruning based on predicates may also happen
/// let exec = ParquetExec::builder(file_scan_config).build();
/// ```
///
/// For a complete example, see the [`advanced_parquet_index` example]).
///
/// [`parquet_index_advanced` example]: https://github.com/apache/datafusion/blob/main/datafusion-examples/examples/advanced_parquet_index.rs
///
/// # Execution Overview
///
/// * Step 1: [`ParquetExec::execute`] is called, returning a [`FileStream`]
/// configured to open parquet files with a [`ParquetOpener`].
///
/// * Step 2: When the stream is polled, the [`ParquetOpener`] is called to open
/// the file.
///
/// * Step 3: The `ParquetOpener` gets the [`ParquetMetaData`] (file metadata)
/// via [`ParquetFileReaderFactory`], creating a [`ParquetAccessPlan`] by
/// applying predicates to metadata. The plan and projections are used to
/// determine what pages must be read.
///
/// * Step 4: The stream begins reading data, fetching the required pages
/// and incrementally decoding them.
///
/// * Step 5: As each [`RecordBatch]` is read, it may be adapted by a
/// [`SchemaAdapter`] to match the table schema. By default missing columns are
/// filled with nulls, but this can be customized via [`SchemaAdapterFactory`].
///
/// [`RecordBatch`]: arrow::record_batch::RecordBatch
/// [`SchemaAdapter`]: crate::datasource::schema_adapter::SchemaAdapter
/// [`ParquetMetadata`]: parquet::file::metadata::ParquetMetaData
#[derive(Debug, Clone)]
pub struct ParquetExec {
    /// Base configuration for this scan
    base_config: FileScanConfig,
    projected_statistics: Statistics,
    /// Execution metrics
    metrics: ExecutionPlanMetricsSet,
    /// Optional predicate for row filtering during parquet scan
    predicate: Option<Arc<dyn PhysicalExpr>>,
    /// Optional predicate for pruning row groups (derived from `predicate`)
    pruning_predicate: Option<Arc<PruningPredicate>>,
    /// Optional predicate for pruning pages (derived from `predicate`)
    page_pruning_predicate: Option<Arc<PagePruningPredicate>>,
    /// Optional hint for the size of the parquet metadata
    metadata_size_hint: Option<usize>,
    /// Optional user defined parquet file reader factory
    parquet_file_reader_factory: Option<Arc<dyn ParquetFileReaderFactory>>,
    /// Cached plan properties such as equivalence properties, ordering, partitioning, etc.
    cache: PlanProperties,
    /// Options for reading Parquet files
    table_parquet_options: TableParquetOptions,
    /// Optional user defined schema adapter
    schema_adapter_factory: Option<Arc<dyn SchemaAdapterFactory>>,
}

/// [`ParquetExecBuilder`], builder for [`ParquetExec`].
///
/// See example on [`ParquetExec`].
pub struct ParquetExecBuilder {
    file_scan_config: FileScanConfig,
    predicate: Option<Arc<dyn PhysicalExpr>>,
    metadata_size_hint: Option<usize>,
    table_parquet_options: TableParquetOptions,
    parquet_file_reader_factory: Option<Arc<dyn ParquetFileReaderFactory>>,
    schema_adapter_factory: Option<Arc<dyn SchemaAdapterFactory>>,
}

impl ParquetExecBuilder {
    /// Create a new builder to read the provided file scan configuration
    pub fn new(file_scan_config: FileScanConfig) -> Self {
        Self::new_with_options(file_scan_config, TableParquetOptions::default())
    }

    /// Create a new builder to read the data specified in the file scan
    /// configuration with the provided `TableParquetOptions`.
    pub fn new_with_options(
        file_scan_config: FileScanConfig,
        table_parquet_options: TableParquetOptions,
    ) -> Self {
        Self {
            file_scan_config,
            predicate: None,
            metadata_size_hint: None,
            table_parquet_options,
            parquet_file_reader_factory: None,
            schema_adapter_factory: None,
        }
    }

    /// Set the predicate for the scan.
    ///
    /// The ParquetExec uses this predicate to filter row groups and data pages
    /// using the Parquet statistics and bloom filters.
    ///
    /// If the predicate can not be used to prune the scan, it is ignored (no
    /// error is raised).
    pub fn with_predicate(mut self, predicate: Arc<dyn PhysicalExpr>) -> Self {
        self.predicate = Some(predicate);
        self
    }

    /// Set the metadata size hint
    ///
    /// This value determines how many bytes at the end of the file the default
    /// [`ParquetFileReaderFactory`] will request in the initial IO. If this is
    /// too small, the ParquetExec will need to make additional IO requests to
    /// read the footer.
    pub fn with_metadata_size_hint(mut self, metadata_size_hint: usize) -> Self {
        self.metadata_size_hint = Some(metadata_size_hint);
        self
    }

    /// Set the table parquet options that control how the ParquetExec reads.
    ///
    /// See also [`Self::new_with_options`]
    pub fn with_table_parquet_options(
        mut self,
        table_parquet_options: TableParquetOptions,
    ) -> Self {
        self.table_parquet_options = table_parquet_options;
        self
    }

    /// Set optional user defined parquet file reader factory.
    ///
    /// You can use [`ParquetFileReaderFactory`] to more precisely control how
    /// data is read from parquet files (e.g. skip re-reading metadata, coalesce
    /// I/O operations, etc).
    ///
    /// The default reader factory reads directly from an [`ObjectStore`]
    /// instance using individual I/O operations for the footer and each page.
    ///
    /// If a custom `ParquetFileReaderFactory` is provided, then data access
    /// operations will be routed to this factory instead of [`ObjectStore`].
    ///
    /// [`ObjectStore`]: object_store::ObjectStore
    pub fn with_parquet_file_reader_factory(
        mut self,
        parquet_file_reader_factory: Arc<dyn ParquetFileReaderFactory>,
    ) -> Self {
        self.parquet_file_reader_factory = Some(parquet_file_reader_factory);
        self
    }

    /// Set optional schema adapter factory.
    ///
    /// [`SchemaAdapterFactory`] allows user to specify how fields from the
    /// parquet file get mapped to that of the table schema.  The default schema
    /// adapter uses arrow's cast library to map the parquet fields to the table
    /// schema.
    pub fn with_schema_adapter_factory(
        mut self,
        schema_adapter_factory: Arc<dyn SchemaAdapterFactory>,
    ) -> Self {
        self.schema_adapter_factory = Some(schema_adapter_factory);
        self
    }

    /// Convenience: build an `Arc`d `ParquetExec` from this builder
    pub fn build_arc(self) -> Arc<ParquetExec> {
        Arc::new(self.build())
    }

    /// Build a [`ParquetExec`]
    #[must_use]
    pub fn build(self) -> ParquetExec {
        let Self {
            file_scan_config,
            predicate,
            metadata_size_hint,
            table_parquet_options,
            parquet_file_reader_factory,
            schema_adapter_factory,
        } = self;

        let base_config = file_scan_config;
        debug!("Creating ParquetExec, files: {:?}, projection {:?}, predicate: {:?}, limit: {:?}",
        base_config.file_groups, base_config.projection, predicate, base_config.limit);

        let metrics = ExecutionPlanMetricsSet::new();
        let predicate_creation_errors =
            MetricBuilder::new(&metrics).global_counter("num_predicate_creation_errors");

        let file_schema = &base_config.file_schema;
        let pruning_predicate = predicate
            .clone()
            .and_then(|predicate_expr| {
                match PruningPredicate::try_new(predicate_expr, file_schema.clone()) {
                    Ok(pruning_predicate) => Some(Arc::new(pruning_predicate)),
                    Err(e) => {
                        debug!("Could not create pruning predicate for: {e}");
                        predicate_creation_errors.add(1);
                        None
                    }
                }
            })
            .filter(|p| !p.always_true());

        let page_pruning_predicate = predicate.as_ref().and_then(|predicate_expr| {
            match PagePruningPredicate::try_new(predicate_expr, file_schema.clone()) {
                Ok(pruning_predicate) => Some(Arc::new(pruning_predicate)),
                Err(e) => {
                    debug!(
                        "Could not create page pruning predicate for '{:?}': {}",
                        pruning_predicate, e
                    );
                    predicate_creation_errors.add(1);
                    None
                }
            }
        });

        let (projected_schema, projected_statistics, projected_output_ordering) =
            base_config.project();
        let cache = ParquetExec::compute_properties(
            projected_schema,
            &projected_output_ordering,
            &base_config,
        );
        ParquetExec {
            base_config,
            projected_statistics,
            metrics,
            predicate,
            pruning_predicate,
            page_pruning_predicate,
            metadata_size_hint,
            parquet_file_reader_factory,
            cache,
            table_parquet_options,
            schema_adapter_factory,
        }
    }
}

impl ParquetExec {
    /// Create a new Parquet reader execution plan provided file list and schema.
    #[deprecated(
        since = "39.0.0",
        note = "use `ParquetExec::builder` or `ParquetExecBuilder`"
    )]
    pub fn new(
        base_config: FileScanConfig,
        predicate: Option<Arc<dyn PhysicalExpr>>,
        metadata_size_hint: Option<usize>,
        table_parquet_options: TableParquetOptions,
    ) -> Self {
        let mut builder =
            ParquetExecBuilder::new_with_options(base_config, table_parquet_options);
        if let Some(predicate) = predicate {
            builder = builder.with_predicate(predicate);
        }
        if let Some(metadata_size_hint) = metadata_size_hint {
            builder = builder.with_metadata_size_hint(metadata_size_hint);
        }
        builder.build()
    }

    /// Return a [`ParquetExecBuilder`].
    ///
    /// See example on [`ParquetExec`] and [`ParquetExecBuilder`] for specifying
    /// parquet table options.
    pub fn builder(file_scan_config: FileScanConfig) -> ParquetExecBuilder {
        ParquetExecBuilder::new(file_scan_config)
    }

    /// [`FileScanConfig`] that controls this scan (such as which files to read)
    pub fn base_config(&self) -> &FileScanConfig {
        &self.base_config
    }

    /// Options passed to the parquet reader for this scan
    pub fn table_parquet_options(&self) -> &TableParquetOptions {
        &self.table_parquet_options
    }

    /// Optional predicate.
    pub fn predicate(&self) -> Option<&Arc<dyn PhysicalExpr>> {
        self.predicate.as_ref()
    }

    /// Optional reference to this parquet scan's pruning predicate
    pub fn pruning_predicate(&self) -> Option<&Arc<PruningPredicate>> {
        self.pruning_predicate.as_ref()
    }

    /// Optional user defined parquet file reader factory.
    ///
    /// See documentation on [`ParquetExecBuilder::with_parquet_file_reader_factory`]
    pub fn with_parquet_file_reader_factory(
        mut self,
        parquet_file_reader_factory: Arc<dyn ParquetFileReaderFactory>,
    ) -> Self {
        self.parquet_file_reader_factory = Some(parquet_file_reader_factory);
        self
    }

    /// Optional schema adapter factory.
    ///
    /// See documentation on [`ParquetExecBuilder::with_schema_adapter_factory`]
    pub fn with_schema_adapter_factory(
        mut self,
        schema_adapter_factory: Arc<dyn SchemaAdapterFactory>,
    ) -> Self {
        self.schema_adapter_factory = Some(schema_adapter_factory);
        self
    }

    /// If true, any filter [`Expr`]s on the scan will converted to a
    /// [`RowFilter`](parquet::arrow::arrow_reader::RowFilter) in the
    /// `ParquetRecordBatchStream`. These filters are applied by the
    /// parquet decoder to skip unecessairly decoding other columns
    /// which would not pass the predicate. Defaults to false
    ///
    /// [`Expr`]: datafusion_expr::Expr
    pub fn with_pushdown_filters(mut self, pushdown_filters: bool) -> Self {
        self.table_parquet_options.global.pushdown_filters = pushdown_filters;
        self
    }

    /// Return the value described in [`Self::with_pushdown_filters`]
    fn pushdown_filters(&self) -> bool {
        self.table_parquet_options.global.pushdown_filters
    }

    /// If true, the `RowFilter` made by `pushdown_filters` may try to
    /// minimize the cost of filter evaluation by reordering the
    /// predicate [`Expr`]s. If false, the predicates are applied in
    /// the same order as specified in the query. Defaults to false.
    ///
    /// [`Expr`]: datafusion_expr::Expr
    pub fn with_reorder_filters(mut self, reorder_filters: bool) -> Self {
        self.table_parquet_options.global.reorder_filters = reorder_filters;
        self
    }

    /// Return the value described in [`Self::with_reorder_filters`]
    fn reorder_filters(&self) -> bool {
        self.table_parquet_options.global.reorder_filters
    }

    /// If enabled, the reader will read the page index
    /// This is used to optimise filter pushdown
    /// via `RowSelector` and `RowFilter` by
    /// eliminating unnecessary IO and decoding
    pub fn with_enable_page_index(mut self, enable_page_index: bool) -> Self {
        self.table_parquet_options.global.enable_page_index = enable_page_index;
        self
    }

    /// Return the value described in [`Self::with_enable_page_index`]
    fn enable_page_index(&self) -> bool {
        self.table_parquet_options.global.enable_page_index
    }

    /// If enabled, the reader will read by the bloom filter
    pub fn with_bloom_filter_on_read(mut self, bloom_filter_on_read: bool) -> Self {
        self.table_parquet_options.global.bloom_filter_on_read = bloom_filter_on_read;
        self
    }

    /// If enabled, the writer will write by the bloom filter
    pub fn with_bloom_filter_on_write(
        mut self,
        enable_bloom_filter_on_write: bool,
    ) -> Self {
        self.table_parquet_options.global.bloom_filter_on_write =
            enable_bloom_filter_on_write;
        self
    }

    /// Return the value described in [`Self::with_bloom_filter_on_read`]
    fn bloom_filter_on_read(&self) -> bool {
        self.table_parquet_options.global.bloom_filter_on_read
    }

    fn output_partitioning_helper(file_config: &FileScanConfig) -> Partitioning {
        Partitioning::UnknownPartitioning(file_config.file_groups.len())
    }

    /// This function creates the cache object that stores the plan properties such as schema, equivalence properties, ordering, partitioning, etc.
    fn compute_properties(
        schema: SchemaRef,
        orderings: &[LexOrdering],
        file_config: &FileScanConfig,
    ) -> PlanProperties {
        // Equivalence Properties
        let eq_properties = EquivalenceProperties::new_with_orderings(schema, orderings);

        PlanProperties::new(
            eq_properties,
            Self::output_partitioning_helper(file_config), // Output Partitioning
            ExecutionMode::Bounded,                        // Execution Mode
        )
    }

    fn with_file_groups(mut self, file_groups: Vec<Vec<PartitionedFile>>) -> Self {
        self.base_config.file_groups = file_groups;
        // Changing file groups may invalidate output partitioning. Update it also
        let output_partitioning = Self::output_partitioning_helper(&self.base_config);
        self.cache = self.cache.with_partitioning(output_partitioning);
        self
    }
}

impl DisplayAs for ParquetExec {
    fn fmt_as(
        &self,
        t: DisplayFormatType,
        f: &mut std::fmt::Formatter,
    ) -> std::fmt::Result {
        match t {
            DisplayFormatType::Default | DisplayFormatType::Verbose => {
                let predicate_string = self
                    .predicate
                    .as_ref()
                    .map(|p| format!(", predicate={p}"))
                    .unwrap_or_default();

                let pruning_predicate_string = self
                    .pruning_predicate
                    .as_ref()
                    .map(|pre| {
                        format!(
                            ", pruning_predicate={}, required_guarantees=[{}]",
                            pre.predicate_expr(),
                            pre.literal_guarantees()
                                .iter()
                                .map(|item| format!("{}", item))
                                .collect_vec()
                                .join(", ")
                        )
                    })
                    .unwrap_or_default();

                write!(f, "ParquetExec: ")?;
                self.base_config.fmt_as(t, f)?;
                write!(f, "{}{}", predicate_string, pruning_predicate_string,)
            }
        }
    }
}

impl ExecutionPlan for ParquetExec {
    fn name(&self) -> &'static str {
        "ParquetExec"
    }

    /// Return a reference to Any that can be used for downcasting
    fn as_any(&self) -> &dyn Any {
        self
    }

    fn properties(&self) -> &PlanProperties {
        &self.cache
    }

    fn children(&self) -> Vec<&Arc<dyn ExecutionPlan>> {
        // this is a leaf node and has no children
        vec![]
    }

    fn with_new_children(
        self: Arc<Self>,
        _: Vec<Arc<dyn ExecutionPlan>>,
    ) -> Result<Arc<dyn ExecutionPlan>> {
        Ok(self)
    }

    /// Redistribute files across partitions according to their size
    /// See comments on [`FileGroupPartitioner`] for more detail.
    fn repartitioned(
        &self,
        target_partitions: usize,
        config: &ConfigOptions,
    ) -> Result<Option<Arc<dyn ExecutionPlan>>> {
        let repartition_file_min_size = config.optimizer.repartition_file_min_size;
        let repartitioned_file_groups_option = FileGroupPartitioner::new()
            .with_target_partitions(target_partitions)
            .with_repartition_file_min_size(repartition_file_min_size)
            .with_preserve_order_within_groups(
                self.properties().output_ordering().is_some(),
            )
            .repartition_file_groups(&self.base_config.file_groups);

        let mut new_plan = self.clone();
        if let Some(repartitioned_file_groups) = repartitioned_file_groups_option {
            new_plan = new_plan.with_file_groups(repartitioned_file_groups);
        }
        Ok(Some(Arc::new(new_plan)))
    }

    fn execute(
        &self,
        partition_index: usize,
        ctx: Arc<TaskContext>,
    ) -> Result<SendableRecordBatchStream> {
        let projection = match self.base_config.file_column_projection_indices() {
            Some(proj) => proj,
            None => (0..self.base_config.file_schema.fields().len()).collect(),
        };

        let parquet_file_reader_factory = self
            .parquet_file_reader_factory
            .as_ref()
            .map(|f| Ok(Arc::clone(f)))
            .unwrap_or_else(|| {
                ctx.runtime_env()
                    .object_store(&self.base_config.object_store_url)
                    .map(|store| {
                        Arc::new(DefaultParquetFileReaderFactory::new(store))
                            as Arc<dyn ParquetFileReaderFactory>
                    })
            })?;

        let schema_adapter_factory = self
            .schema_adapter_factory
            .clone()
            .unwrap_or_else(|| Arc::new(DefaultSchemaAdapterFactory::default()));

        let opener = ParquetOpener {
            partition_index,
            projection: Arc::from(projection),
            batch_size: ctx.session_config().batch_size(),
            limit: self.base_config.limit,
            predicate: self.predicate.clone(),
            pruning_predicate: self.pruning_predicate.clone(),
            page_pruning_predicate: self.page_pruning_predicate.clone(),
            table_schema: self.base_config.file_schema.clone(),
            metadata_size_hint: self.metadata_size_hint,
            metrics: self.metrics.clone(),
            parquet_file_reader_factory,
            pushdown_filters: self.pushdown_filters(),
            reorder_filters: self.reorder_filters(),
            enable_page_index: self.enable_page_index(),
            enable_bloom_filter: self.bloom_filter_on_read(),
            schema_adapter_factory,
        };

        let stream =
            FileStream::new(&self.base_config, partition_index, opener, &self.metrics)?;

        Ok(Box::pin(stream))
    }

    fn metrics(&self) -> Option<MetricsSet> {
        Some(self.metrics.clone_inner())
    }

    fn statistics(&self) -> Result<Statistics> {
        Ok(self.projected_statistics.clone())
    }
}

fn should_enable_page_index(
    enable_page_index: bool,
    page_pruning_predicate: &Option<Arc<PagePruningPredicate>>,
) -> bool {
    enable_page_index
        && page_pruning_predicate.is_some()
        && page_pruning_predicate
            .as_ref()
            .map(|p| p.filter_number() > 0)
            .unwrap_or(false)
}

// Convert parquet column schema to arrow data type, and just consider the
// decimal data type.
pub(crate) fn parquet_to_arrow_decimal_type(
    parquet_column: &ColumnDescriptor,
) -> Option<DataType> {
    let type_ptr = parquet_column.self_type_ptr();
    match type_ptr.get_basic_info().logical_type() {
        Some(LogicalType::Decimal { scale, precision }) => {
            Some(DataType::Decimal128(precision as u8, scale as i8))
        }
        _ => match type_ptr.get_basic_info().converted_type() {
            ConvertedType::DECIMAL => Some(DataType::Decimal128(
                type_ptr.get_precision() as u8,
                type_ptr.get_scale() as i8,
            )),
            _ => None,
        },
    }
}

#[cfg(test)]
mod tests {
    // See also `parquet_exec` integration test
    use std::fs::{self, File};
    use std::io::Write;

    use super::*;
    use crate::dataframe::DataFrameWriteOptions;
    use crate::datasource::file_format::options::CsvReadOptions;
    use crate::datasource::file_format::parquet::test_util::store_parquet;
    use crate::datasource::file_format::test_util::scan_format;
    use crate::datasource::listing::{FileRange, ListingOptions};
    use crate::datasource::object_store::ObjectStoreUrl;
    use crate::execution::context::SessionState;
    use crate::physical_plan::displayable;
    use crate::prelude::{ParquetReadOptions, SessionConfig, SessionContext};
    use crate::test::object_store::local_unpartitioned_file;
    use crate::{
        assert_batches_sorted_eq,
        datasource::file_format::{parquet::ParquetFormat, FileFormat},
        physical_plan::collect,
    };

    use arrow::array::{
        ArrayRef, Date64Array, Int32Array, Int64Array, Int8Array, StringArray,
        StructArray,
    };
    use arrow::datatypes::{Field, Schema, SchemaBuilder};
    use arrow::record_batch::RecordBatch;
    use arrow_schema::Fields;
<<<<<<< HEAD
    use datafusion_common::{assert_contains, ScalarValue, ToDFSchema};
    use datafusion_expr::execution_props::ExecutionProps;
=======
    use datafusion_common::{assert_contains, FileType, GetExt, ScalarValue};
>>>>>>> d2ff2189
    use datafusion_expr::{col, lit, when, Expr};
    use datafusion_physical_expr::planner::logical2physical;
    use datafusion_physical_plan::ExecutionPlanProperties;

    use chrono::{TimeZone, Utc};
    use futures::StreamExt;
    use object_store::local::LocalFileSystem;
    use object_store::path::Path;
    use object_store::ObjectMeta;
    use parquet::arrow::ArrowWriter;
    use parquet::file::properties::WriterProperties;
    use tempfile::TempDir;
    use url::Url;

    struct RoundTripResult {
        /// Data that was read back from ParquetFiles
        batches: Result<Vec<RecordBatch>>,
        /// The physical plan that was created (that has statistics, etc)
        parquet_exec: Arc<ParquetExec>,
    }

    /// round-trip record batches by writing each individual RecordBatch to
    /// a parquet file and then reading that parquet file with the specified
    /// options.
    #[derive(Debug, Default)]
    struct RoundTrip {
        projection: Option<Vec<usize>>,
        schema: Option<SchemaRef>,
        predicate: Option<Expr>,
        pushdown_predicate: bool,
        page_index_predicate: bool,
    }

    impl RoundTrip {
        fn new() -> Self {
            Default::default()
        }

        fn with_projection(mut self, projection: Vec<usize>) -> Self {
            self.projection = Some(projection);
            self
        }

        fn with_schema(mut self, schema: SchemaRef) -> Self {
            self.schema = Some(schema);
            self
        }

        fn with_predicate(mut self, predicate: Expr) -> Self {
            self.predicate = Some(predicate);
            self
        }

        fn with_pushdown_predicate(mut self) -> Self {
            self.pushdown_predicate = true;
            self
        }

        fn with_page_index_predicate(mut self) -> Self {
            self.page_index_predicate = true;
            self
        }

        /// run the test, returning only the resulting RecordBatches
        async fn round_trip_to_batches(
            self,
            batches: Vec<RecordBatch>,
        ) -> Result<Vec<RecordBatch>> {
            self.round_trip(batches).await.batches
        }

        /// run the test, returning the `RoundTripResult`
        async fn round_trip(self, batches: Vec<RecordBatch>) -> RoundTripResult {
            let Self {
                projection,
                schema,
                predicate,
                pushdown_predicate,
                page_index_predicate,
            } = self;

            let file_schema = match schema {
                Some(schema) => schema,
                None => Arc::new(
                    Schema::try_merge(
                        batches.iter().map(|b| b.schema().as_ref().clone()),
                    )
                    .unwrap(),
                ),
            };
            // If testing with page_index_predicate, write parquet
            // files with multiple pages
            let multi_page = page_index_predicate;
            let (meta, _files) = store_parquet(batches, multi_page).await.unwrap();
            let file_group = meta.into_iter().map(Into::into).collect();

            // set up predicate (this is normally done by a layer higher up)
            let predicate = predicate.map(|p| logical2physical(&p, &file_schema));

            // prepare the scan
            let mut builder = ParquetExec::builder(
                FileScanConfig::new(ObjectStoreUrl::local_filesystem(), file_schema)
                    .with_file_group(file_group)
                    .with_projection(projection),
            );

            if let Some(predicate) = predicate {
                builder = builder.with_predicate(predicate);
            }
            let mut parquet_exec = builder.build();

            if pushdown_predicate {
                parquet_exec = parquet_exec
                    .with_pushdown_filters(true)
                    .with_reorder_filters(true);
            }

            if page_index_predicate {
                parquet_exec = parquet_exec.with_enable_page_index(true);
            }

            let session_ctx = SessionContext::new();
            let task_ctx = session_ctx.task_ctx();
            let parquet_exec = Arc::new(parquet_exec);
            RoundTripResult {
                batches: collect(parquet_exec.clone(), task_ctx).await,
                parquet_exec,
            }
        }
    }

    // Add a new column with the specified field name to the RecordBatch
    fn add_to_batch(
        batch: &RecordBatch,
        field_name: &str,
        array: ArrayRef,
    ) -> RecordBatch {
        let mut fields = SchemaBuilder::from(batch.schema().fields());
        fields.push(Field::new(field_name, array.data_type().clone(), true));
        let schema = Arc::new(fields.finish());

        let mut columns = batch.columns().to_vec();
        columns.push(array);
        RecordBatch::try_new(schema, columns).expect("error; creating record batch")
    }

    fn create_batch(columns: Vec<(&str, ArrayRef)>) -> RecordBatch {
        columns.into_iter().fold(
            RecordBatch::new_empty(Arc::new(Schema::empty())),
            |batch, (field_name, arr)| add_to_batch(&batch, field_name, arr.clone()),
        )
    }

    #[tokio::test]
    async fn write_parquet_results_error_handling() -> Result<()> {
        let ctx = SessionContext::new();
        // register a local file system object store for /tmp directory
        let tmp_dir = TempDir::new()?;
        let local = Arc::new(LocalFileSystem::new_with_prefix(&tmp_dir)?);
        let local_url = Url::parse("file://local").unwrap();
        ctx.register_object_store(&local_url, local);

        let options = CsvReadOptions::default()
            .schema_infer_max_records(2)
            .has_header(true);
        let df = ctx.read_csv("tests/data/corrupt.csv", options).await?;
        let out_dir_url = "file://local/out";
        let e = df
            .write_parquet(out_dir_url, DataFrameWriteOptions::new(), None)
            .await
            .expect_err("should fail because input file does not match inferred schema");
        assert_eq!(e.strip_backtrace(), "Arrow error: Parser error: Error while parsing value d for column 0 at line 4");
        Ok(())
    }

    #[tokio::test]
    async fn evolved_schema() {
        let c1: ArrayRef =
            Arc::new(StringArray::from(vec![Some("Foo"), None, Some("bar")]));
        // batch1: c1(string)
        let batch1 =
            add_to_batch(&RecordBatch::new_empty(Arc::new(Schema::empty())), "c1", c1);

        // batch2: c1(string) and c2(int64)
        let c2: ArrayRef = Arc::new(Int64Array::from(vec![Some(1), Some(2), None]));
        let batch2 = add_to_batch(&batch1, "c2", c2);

        // batch3: c1(string) and c3(int8)
        let c3: ArrayRef = Arc::new(Int8Array::from(vec![Some(10), Some(20), None]));
        let batch3 = add_to_batch(&batch1, "c3", c3);

        // read/write them files:
        let read = RoundTrip::new()
            .round_trip_to_batches(vec![batch1, batch2, batch3])
            .await
            .unwrap();
        let expected = vec![
            "+-----+----+----+",
            "| c1  | c2 | c3 |",
            "+-----+----+----+",
            "|     |    |    |",
            "|     |    | 20 |",
            "|     | 2  |    |",
            "| Foo |    |    |",
            "| Foo |    | 10 |",
            "| Foo | 1  |    |",
            "| bar |    |    |",
            "| bar |    |    |",
            "| bar |    |    |",
            "+-----+----+----+",
        ];
        assert_batches_sorted_eq!(expected, &read);
    }

    #[tokio::test]
    async fn evolved_schema_inconsistent_order() {
        let c1: ArrayRef =
            Arc::new(StringArray::from(vec![Some("Foo"), None, Some("bar")]));

        let c2: ArrayRef = Arc::new(Int64Array::from(vec![Some(1), Some(2), None]));

        let c3: ArrayRef = Arc::new(Int8Array::from(vec![Some(10), Some(20), None]));

        // batch1: c1(string), c2(int64), c3(int8)
        let batch1 = create_batch(vec![
            ("c1", c1.clone()),
            ("c2", c2.clone()),
            ("c3", c3.clone()),
        ]);

        // batch2: c3(int8), c2(int64), c1(string)
        let batch2 = create_batch(vec![("c3", c3), ("c2", c2), ("c1", c1)]);

        // read/write them files:
        let read = RoundTrip::new()
            .round_trip_to_batches(vec![batch1, batch2])
            .await
            .unwrap();
        let expected = [
            "+-----+----+----+",
            "| c1  | c2 | c3 |",
            "+-----+----+----+",
            "| Foo | 1  | 10 |",
            "|     | 2  | 20 |",
            "| bar |    |    |",
            "| Foo | 1  | 10 |",
            "|     | 2  | 20 |",
            "| bar |    |    |",
            "+-----+----+----+",
        ];
        assert_batches_sorted_eq!(expected, &read);
    }

    #[tokio::test]
    async fn evolved_schema_intersection() {
        let c1: ArrayRef =
            Arc::new(StringArray::from(vec![Some("Foo"), None, Some("bar")]));

        let c2: ArrayRef = Arc::new(Int64Array::from(vec![Some(1), Some(2), None]));

        let c3: ArrayRef = Arc::new(Int8Array::from(vec![Some(10), Some(20), None]));

        // batch1: c1(string), c2(int64), c3(int8)
        let batch1 = create_batch(vec![("c1", c1), ("c3", c3.clone())]);

        // batch2: c3(int8), c2(int64), c1(string)
        let batch2 = create_batch(vec![("c3", c3), ("c2", c2)]);

        // read/write them files:
        let read = RoundTrip::new()
            .round_trip_to_batches(vec![batch1, batch2])
            .await
            .unwrap();
        let expected = [
            "+-----+----+----+",
            "| c1  | c3 | c2 |",
            "+-----+----+----+",
            "| Foo | 10 |    |",
            "|     | 20 |    |",
            "| bar |    |    |",
            "|     | 10 | 1  |",
            "|     | 20 | 2  |",
            "|     |    |    |",
            "+-----+----+----+",
        ];
        assert_batches_sorted_eq!(expected, &read);
    }

    #[tokio::test]
    async fn evolved_schema_intersection_filter() {
        let c1: ArrayRef =
            Arc::new(StringArray::from(vec![Some("Foo"), None, Some("bar")]));

        let c2: ArrayRef = Arc::new(Int64Array::from(vec![Some(1), Some(2), None]));

        let c3: ArrayRef = Arc::new(Int8Array::from(vec![Some(10), Some(20), None]));

        // batch1: c1(string), c3(int8)
        let batch1 = create_batch(vec![("c1", c1), ("c3", c3.clone())]);

        // batch2: c3(int8), c2(int64)
        let batch2 = create_batch(vec![("c3", c3), ("c2", c2)]);

        let filter = col("c2").eq(lit(2_i64));

        // read/write them files:
        let read = RoundTrip::new()
            .with_predicate(filter)
            .round_trip_to_batches(vec![batch1, batch2])
            .await
            .unwrap();
        let expected = [
            "+-----+----+----+",
            "| c1  | c3 | c2 |",
            "+-----+----+----+",
            "|     |    |    |",
            "|     | 10 | 1  |",
            "|     | 20 |    |",
            "|     | 20 | 2  |",
            "| Foo | 10 |    |",
            "| bar |    |    |",
            "+-----+----+----+",
        ];
        assert_batches_sorted_eq!(expected, &read);
    }

    #[tokio::test]
    async fn evolved_schema_intersection_filter_with_filter_pushdown() {
        let c1: ArrayRef =
            Arc::new(StringArray::from(vec![Some("Foo"), None, Some("bar")]));

        let c2: ArrayRef = Arc::new(Int64Array::from(vec![Some(1), Some(2), None]));

        let c3: ArrayRef = Arc::new(Int8Array::from(vec![Some(10), Some(20), None]));

        // batch1: c1(string), c3(int8)
        let batch1 = create_batch(vec![("c1", c1), ("c3", c3.clone())]);

        // batch2: c3(int8), c2(int64)
        let batch2 = create_batch(vec![("c3", c3), ("c2", c2)]);

        let filter = col("c2").eq(lit(2_i64)).or(col("c2").eq(lit(1_i64)));

        // read/write them files:
        let rt = RoundTrip::new()
            .with_predicate(filter)
            .with_pushdown_predicate()
            .round_trip(vec![batch1, batch2])
            .await;

        let expected = [
            "+----+----+----+",
            "| c1 | c3 | c2 |",
            "+----+----+----+",
            "|    | 10 | 1  |",
            "|    | 20 | 2  |",
            "+----+----+----+",
        ];
        assert_batches_sorted_eq!(expected, &rt.batches.unwrap());
        let metrics = rt.parquet_exec.metrics().unwrap();
        // Note there are were 6 rows in total (across three batches)
        assert_eq!(get_value(&metrics, "pushdown_rows_filtered"), 4);
    }

    #[tokio::test]
    async fn evolved_schema_projection() {
        let c1: ArrayRef =
            Arc::new(StringArray::from(vec![Some("Foo"), None, Some("bar")]));

        let c2: ArrayRef = Arc::new(Int64Array::from(vec![Some(1), Some(2), None]));

        let c3: ArrayRef = Arc::new(Int8Array::from(vec![Some(10), Some(20), None]));

        let c4: ArrayRef =
            Arc::new(StringArray::from(vec![Some("baz"), Some("boo"), None]));

        // batch1: c1(string), c2(int64), c3(int8)
        let batch1 = create_batch(vec![
            ("c1", c1.clone()),
            ("c2", c2.clone()),
            ("c3", c3.clone()),
        ]);

        // batch2: c3(int8), c2(int64), c1(string), c4(string)
        let batch2 = create_batch(vec![("c3", c3), ("c2", c2), ("c1", c1), ("c4", c4)]);

        // read/write them files:
        let read = RoundTrip::new()
            .with_projection(vec![0, 3])
            .round_trip_to_batches(vec![batch1, batch2])
            .await
            .unwrap();
        let expected = [
            "+-----+-----+",
            "| c1  | c4  |",
            "+-----+-----+",
            "| Foo | baz |",
            "|     | boo |",
            "| bar |     |",
            "| Foo |     |",
            "|     |     |",
            "| bar |     |",
            "+-----+-----+",
        ];
        assert_batches_sorted_eq!(expected, &read);
    }

    #[tokio::test]
    async fn evolved_schema_filter() {
        let c1: ArrayRef =
            Arc::new(StringArray::from(vec![Some("Foo"), None, Some("bar")]));

        let c2: ArrayRef = Arc::new(Int64Array::from(vec![Some(1), Some(2), None]));

        let c3: ArrayRef = Arc::new(Int8Array::from(vec![Some(10), Some(20), None]));

        // batch1: c1(string), c2(int64), c3(int8)
        let batch1 = create_batch(vec![
            ("c1", c1.clone()),
            ("c2", c2.clone()),
            ("c3", c3.clone()),
        ]);

        // batch2: c3(int8), c2(int64), c1(string)
        let batch2 = create_batch(vec![("c3", c3), ("c2", c2), ("c1", c1)]);

        let filter = col("c3").eq(lit(0_i8));

        // read/write them files:
        let read = RoundTrip::new()
            .with_predicate(filter)
            .round_trip_to_batches(vec![batch1, batch2])
            .await
            .unwrap();

        // Predicate should prune all row groups
        assert_eq!(read.len(), 0);
    }

    #[tokio::test]
    async fn evolved_schema_disjoint_schema_filter() {
        let c1: ArrayRef =
            Arc::new(StringArray::from(vec![Some("Foo"), None, Some("bar")]));

        let c2: ArrayRef = Arc::new(Int64Array::from(vec![Some(1), Some(2), None]));

        // batch1: c1(string)
        let batch1 = create_batch(vec![("c1", c1.clone())]);

        // batch2: c2(int64)
        let batch2 = create_batch(vec![("c2", c2)]);

        let filter = col("c2").eq(lit(1_i64));

        // read/write them files:
        let read = RoundTrip::new()
            .with_predicate(filter)
            .round_trip_to_batches(vec![batch1, batch2])
            .await
            .unwrap();

        // This does not look correct since the "c2" values in the result do not in fact match the predicate `c2 == 0`
        // but parquet pruning is not exact. If the min/max values are not defined (which they are not in this case since the it is
        // a null array, then the pruning predicate (currently) can not be applied.
        // In a real query where this predicate was pushed down from a filter stage instead of created directly in the `ParquetExec`,
        // the filter stage would be preserved as a separate execution plan stage so the actual query results would be as expected.
        let expected = [
            "+-----+----+",
            "| c1  | c2 |",
            "+-----+----+",
            "|     |    |",
            "|     |    |",
            "|     | 1  |",
            "|     | 2  |",
            "| Foo |    |",
            "| bar |    |",
            "+-----+----+",
        ];
        assert_batches_sorted_eq!(expected, &read);
    }

    #[tokio::test]
    async fn evolved_schema_disjoint_schema_with_filter_pushdown() {
        let c1: ArrayRef =
            Arc::new(StringArray::from(vec![Some("Foo"), None, Some("bar")]));

        let c2: ArrayRef = Arc::new(Int64Array::from(vec![Some(1), Some(2), None]));

        // batch1: c1(string)
        let batch1 = create_batch(vec![("c1", c1.clone())]);

        // batch2: c2(int64)
        let batch2 = create_batch(vec![("c2", c2)]);

        let filter = col("c2").eq(lit(1_i64));

        // read/write them files:
        let rt = RoundTrip::new()
            .with_predicate(filter)
            .with_pushdown_predicate()
            .round_trip(vec![batch1, batch2])
            .await;

        let expected = [
            "+----+----+",
            "| c1 | c2 |",
            "+----+----+",
            "|    | 1  |",
            "+----+----+",
        ];
        assert_batches_sorted_eq!(expected, &rt.batches.unwrap());
        let metrics = rt.parquet_exec.metrics().unwrap();
        // Note there are were 6 rows in total (across three batches)
        assert_eq!(get_value(&metrics, "pushdown_rows_filtered"), 5);
    }

    #[tokio::test]
    async fn evolved_schema_disjoint_schema_with_page_index_pushdown() {
        let c1: ArrayRef = Arc::new(StringArray::from(vec![
            // Page 1
            Some("Foo"),
            Some("Bar"),
            // Page 2
            Some("Foo2"),
            Some("Bar2"),
            // Page 3
            Some("Foo3"),
            Some("Bar3"),
        ]));

        let c2: ArrayRef = Arc::new(Int64Array::from(vec![
            // Page 1:
            Some(1),
            Some(2),
            // Page 2: (pruned)
            Some(3),
            Some(4),
            // Page 3: (pruned)
            Some(5),
            None,
        ]));

        // batch1: c1(string)
        let batch1 = create_batch(vec![("c1", c1.clone())]);

        // batch2: c2(int64)
        let batch2 = create_batch(vec![("c2", c2.clone())]);

        // batch3 (has c2, c1) -- both columns, should still prune
        let batch3 = create_batch(vec![("c1", c1.clone()), ("c2", c2.clone())]);

        // batch4 (has c2, c1) -- different column order, should still prune
        let batch4 = create_batch(vec![("c2", c2), ("c1", c1)]);

        let filter = col("c2").eq(lit(1_i64));

        // read/write them files:
        let rt = RoundTrip::new()
            .with_predicate(filter)
            .with_page_index_predicate()
            .round_trip(vec![batch1, batch2, batch3, batch4])
            .await;

        let expected = vec![
            "+------+----+",
            "| c1   | c2 |",
            "+------+----+",
            "|      | 1  |",
            "|      | 2  |",
            "| Bar  |    |",
            "| Bar  | 2  |",
            "| Bar  | 2  |",
            "| Bar2 |    |",
            "| Bar3 |    |",
            "| Foo  |    |",
            "| Foo  | 1  |",
            "| Foo  | 1  |",
            "| Foo2 |    |",
            "| Foo3 |    |",
            "+------+----+",
        ];
        assert_batches_sorted_eq!(expected, &rt.batches.unwrap());
        let metrics = rt.parquet_exec.metrics().unwrap();

        // There are 4 rows pruned in each of batch2, batch3, and
        // batch4 for a total of 12. batch1 had no pruning as c2 was
        // filled in as null
        assert_eq!(get_value(&metrics, "page_index_rows_filtered"), 12);
    }

    #[tokio::test]
    async fn multi_column_predicate_pushdown() {
        let c1: ArrayRef =
            Arc::new(StringArray::from(vec![Some("Foo"), None, Some("bar")]));

        let c2: ArrayRef = Arc::new(Int64Array::from(vec![Some(1), Some(2), None]));

        let batch1 = create_batch(vec![("c1", c1.clone()), ("c2", c2.clone())]);

        // Columns in different order to schema
        let filter = col("c2").eq(lit(1_i64)).or(col("c1").eq(lit("bar")));

        // read/write them files:
        let read = RoundTrip::new()
            .with_predicate(filter)
            .with_pushdown_predicate()
            .round_trip_to_batches(vec![batch1])
            .await
            .unwrap();

        let expected = [
            "+-----+----+",
            "| c1  | c2 |",
            "+-----+----+",
            "| Foo | 1  |",
            "| bar |    |",
            "+-----+----+",
        ];
        assert_batches_sorted_eq!(expected, &read);
    }

    #[tokio::test]
    async fn multi_column_predicate_pushdown_page_index_pushdown() {
        let c1: ArrayRef =
            Arc::new(StringArray::from(vec![Some("Foo"), None, Some("bar")]));

        let c2: ArrayRef = Arc::new(Int64Array::from(vec![Some(1), Some(2), None]));

        let batch1 = create_batch(vec![("c1", c1.clone()), ("c2", c2.clone())]);

        // Columns in different order to schema
        let filter = col("c2").eq(lit(1_i64)).or(col("c1").eq(lit("bar")));

        // read/write them files:
        let read = RoundTrip::new()
            .with_predicate(filter)
            .with_page_index_predicate()
            .round_trip_to_batches(vec![batch1])
            .await
            .unwrap();

        let expected = [
            "+-----+----+",
            "| c1  | c2 |",
            "+-----+----+",
            "|     | 2  |",
            "| Foo | 1  |",
            "| bar |    |",
            "+-----+----+",
        ];
        assert_batches_sorted_eq!(expected, &read);
    }

    #[tokio::test]
    async fn evolved_schema_incompatible_types() {
        let c1: ArrayRef =
            Arc::new(StringArray::from(vec![Some("Foo"), None, Some("bar")]));

        let c2: ArrayRef = Arc::new(Int64Array::from(vec![Some(1), Some(2), None]));

        let c3: ArrayRef = Arc::new(Int8Array::from(vec![Some(10), Some(20), None]));

        let c4: ArrayRef = Arc::new(Date64Array::from(vec![
            Some(86400000),
            None,
            Some(259200000),
        ]));

        // batch1: c1(string), c2(int64), c3(int8)
        let batch1 = create_batch(vec![
            ("c1", c1.clone()),
            ("c2", c2.clone()),
            ("c3", c3.clone()),
        ]);

        // batch2: c3(int8), c2(int64), c1(string), c4(string)
        let batch2 = create_batch(vec![("c3", c4), ("c2", c2), ("c1", c1)]);

        let schema = Schema::new(vec![
            Field::new("c1", DataType::Utf8, true),
            Field::new("c2", DataType::Int64, true),
            Field::new("c3", DataType::Int8, true),
        ]);

        // read/write them files:
        let read = RoundTrip::new()
            .with_schema(Arc::new(schema))
            .round_trip_to_batches(vec![batch1, batch2])
            .await;
        assert_contains!(read.unwrap_err().to_string(),
            "Cannot cast file schema field c3 of type Date64 to table schema field of type Int8");
    }

    #[tokio::test]
    async fn parquet_exec_with_projection() -> Result<()> {
        let testdata = crate::test_util::parquet_test_data();
        let filename = "alltypes_plain.parquet";
        let session_ctx = SessionContext::new();
        let state = session_ctx.state();
        let task_ctx = state.task_ctx();
        let parquet_exec = scan_format(
            &state,
            &ParquetFormat::default(),
            &testdata,
            filename,
            Some(vec![0, 1, 2]),
            None,
        )
        .await
        .unwrap();
        assert_eq!(parquet_exec.output_partitioning().partition_count(), 1);

        let mut results = parquet_exec.execute(0, task_ctx)?;
        let batch = results.next().await.unwrap()?;

        assert_eq!(8, batch.num_rows());
        assert_eq!(3, batch.num_columns());

        let schema = batch.schema();
        let field_names: Vec<&str> =
            schema.fields().iter().map(|f| f.name().as_str()).collect();
        assert_eq!(vec!["id", "bool_col", "tinyint_col"], field_names);

        let batch = results.next().await;
        assert!(batch.is_none());

        let batch = results.next().await;
        assert!(batch.is_none());

        let batch = results.next().await;
        assert!(batch.is_none());

        Ok(())
    }

    #[tokio::test]
    async fn parquet_exec_with_range() -> Result<()> {
        fn file_range(meta: &ObjectMeta, start: i64, end: i64) -> PartitionedFile {
            PartitionedFile {
                object_meta: meta.clone(),
                partition_values: vec![],
                range: Some(FileRange { start, end }),
                statistics: None,
                extensions: None,
            }
        }

        async fn assert_parquet_read(
            state: &SessionState,
            file_groups: Vec<Vec<PartitionedFile>>,
            expected_row_num: Option<usize>,
            file_schema: SchemaRef,
        ) -> Result<()> {
            let parquet_exec = ParquetExec::builder(
                FileScanConfig::new(ObjectStoreUrl::local_filesystem(), file_schema)
                    .with_file_groups(file_groups),
            )
            .build();
            assert_eq!(
                parquet_exec
                    .properties()
                    .output_partitioning()
                    .partition_count(),
                1
            );
            let results = parquet_exec.execute(0, state.task_ctx())?.next().await;

            if let Some(expected_row_num) = expected_row_num {
                let batch = results.unwrap()?;
                assert_eq!(expected_row_num, batch.num_rows());
            } else {
                assert!(results.is_none());
            }

            Ok(())
        }

        let session_ctx = SessionContext::new();
        let state = session_ctx.state();

        let testdata = crate::test_util::parquet_test_data();
        let filename = format!("{testdata}/alltypes_plain.parquet");

        let meta = local_unpartitioned_file(filename);

        let store = Arc::new(LocalFileSystem::new()) as _;
        let file_schema = ParquetFormat::default()
            .infer_schema(&state, &store, &[meta.clone()])
            .await?;

        let group_empty = vec![vec![file_range(&meta, 0, 2)]];
        let group_contain = vec![vec![file_range(&meta, 2, i64::MAX)]];
        let group_all = vec![vec![
            file_range(&meta, 0, 2),
            file_range(&meta, 2, i64::MAX),
        ]];

        assert_parquet_read(&state, group_empty, None, file_schema.clone()).await?;
        assert_parquet_read(&state, group_contain, Some(8), file_schema.clone()).await?;
        assert_parquet_read(&state, group_all, Some(8), file_schema).await?;

        Ok(())
    }

    #[tokio::test]
    async fn parquet_exec_with_partition() -> Result<()> {
        let session_ctx = SessionContext::new();
        let state = session_ctx.state();
        let task_ctx = session_ctx.task_ctx();

        let object_store_url = ObjectStoreUrl::local_filesystem();
        let store = state.runtime_env().object_store(&object_store_url).unwrap();

        let testdata = crate::test_util::parquet_test_data();
        let filename = format!("{testdata}/alltypes_plain.parquet");

        let meta = local_unpartitioned_file(filename);

        let schema = ParquetFormat::default()
            .infer_schema(&state, &store, &[meta.clone()])
            .await
            .unwrap();

        let partitioned_file = PartitionedFile {
            object_meta: meta,
            partition_values: vec![
                ScalarValue::from("2021"),
                ScalarValue::UInt8(Some(10)),
                ScalarValue::Dictionary(
                    Box::new(DataType::UInt16),
                    Box::new(ScalarValue::from("26")),
                ),
            ],
            range: None,
            statistics: None,
            extensions: None,
        };

        let expected_schema = Schema::new(vec![
            Field::new("id", DataType::Int32, true),
            Field::new("bool_col", DataType::Boolean, true),
            Field::new("tinyint_col", DataType::Int32, true),
            Field::new("month", DataType::UInt8, false),
            Field::new(
                "day",
                DataType::Dictionary(
                    Box::new(DataType::UInt16),
                    Box::new(DataType::Utf8),
                ),
                false,
            ),
        ]);

        let parquet_exec = ParquetExec::builder(
            FileScanConfig::new(object_store_url, schema.clone())
                .with_file(partitioned_file)
                // file has 10 cols so index 12 should be month and 13 should be day
                .with_projection(Some(vec![0, 1, 2, 12, 13]))
                .with_table_partition_cols(vec![
                    Field::new("year", DataType::Utf8, false),
                    Field::new("month", DataType::UInt8, false),
                    Field::new(
                        "day",
                        DataType::Dictionary(
                            Box::new(DataType::UInt16),
                            Box::new(DataType::Utf8),
                        ),
                        false,
                    ),
                ]),
        )
        .build();
        assert_eq!(
            parquet_exec.cache.output_partitioning().partition_count(),
            1
        );
        assert_eq!(parquet_exec.schema().as_ref(), &expected_schema);

        let mut results = parquet_exec.execute(0, task_ctx)?;
        let batch = results.next().await.unwrap()?;
        assert_eq!(batch.schema().as_ref(), &expected_schema);
        let expected = [
            "+----+----------+-------------+-------+-----+",
            "| id | bool_col | tinyint_col | month | day |",
            "+----+----------+-------------+-------+-----+",
            "| 4  | true     | 0           | 10    | 26  |",
            "| 5  | false    | 1           | 10    | 26  |",
            "| 6  | true     | 0           | 10    | 26  |",
            "| 7  | false    | 1           | 10    | 26  |",
            "| 2  | true     | 0           | 10    | 26  |",
            "| 3  | false    | 1           | 10    | 26  |",
            "| 0  | true     | 0           | 10    | 26  |",
            "| 1  | false    | 1           | 10    | 26  |",
            "+----+----------+-------------+-------+-----+",
        ];
        crate::assert_batches_eq!(expected, &[batch]);

        let batch = results.next().await;
        assert!(batch.is_none());

        Ok(())
    }

    #[tokio::test]
    async fn parquet_exec_with_error() -> Result<()> {
        let session_ctx = SessionContext::new();
        let state = session_ctx.state();
        let location = Path::from_filesystem_path(".")
            .unwrap()
            .child("invalid.parquet");

        let partitioned_file = PartitionedFile {
            object_meta: ObjectMeta {
                location,
                last_modified: Utc.timestamp_nanos(0),
                size: 1337,
                e_tag: None,
                version: None,
            },
            partition_values: vec![],
            range: None,
            statistics: None,
            extensions: None,
        };

        let file_schema = Arc::new(Schema::empty());
        let parquet_exec = ParquetExec::builder(
            FileScanConfig::new(ObjectStoreUrl::local_filesystem(), file_schema)
                .with_file(partitioned_file),
        )
        .build();

        let mut results = parquet_exec.execute(0, state.task_ctx())?;
        let batch = results.next().await.unwrap();
        // invalid file should produce an error to that effect
        assert_contains!(batch.unwrap_err().to_string(), "invalid.parquet not found");
        assert!(results.next().await.is_none());

        Ok(())
    }

    #[tokio::test]
    async fn parquet_page_index_exec_metrics() {
        let c1: ArrayRef = Arc::new(Int32Array::from(vec![
            Some(1),
            None,
            Some(2),
            Some(3),
            Some(4),
            Some(5),
        ]));
        let batch1 = create_batch(vec![("int", c1.clone())]);

        let filter = col("int").eq(lit(4_i32));

        let rt = RoundTrip::new()
            .with_predicate(filter)
            .with_page_index_predicate()
            .round_trip(vec![batch1])
            .await;

        let metrics = rt.parquet_exec.metrics().unwrap();

        // assert the batches and some metrics
        #[rustfmt::skip]
        let expected = [
            "+-----+",
            "| int |",
            "+-----+",
            "| 4   |",
            "| 5   |",
            "+-----+"
        ];
        assert_batches_sorted_eq!(expected, &rt.batches.unwrap());
        assert_eq!(get_value(&metrics, "page_index_rows_filtered"), 4);
        assert!(
            get_value(&metrics, "page_index_eval_time") > 0,
            "no eval time in metrics: {metrics:#?}"
        );
    }

    /// Returns a string array with contents:
    /// "[Foo, null, bar, bar, bar, bar, zzz]"
    fn string_batch() -> RecordBatch {
        let c1: ArrayRef = Arc::new(StringArray::from(vec![
            Some("Foo"),
            None,
            Some("bar"),
            Some("bar"),
            Some("bar"),
            Some("bar"),
            Some("zzz"),
        ]));

        // batch1: c1(string)
        create_batch(vec![("c1", c1.clone())])
    }

    #[tokio::test]
    async fn parquet_exec_metrics() {
        // batch1: c1(string)
        let batch1 = string_batch();

        // c1 != 'bar'
        let filter = col("c1").not_eq(lit("bar"));

        // read/write them files:
        let rt = RoundTrip::new()
            .with_predicate(filter)
            .with_pushdown_predicate()
            .round_trip(vec![batch1])
            .await;

        let metrics = rt.parquet_exec.metrics().unwrap();

        // assert the batches and some metrics
        let expected = [
            "+-----+", "| c1  |", "+-----+", "| Foo |", "| zzz |", "+-----+",
        ];
        assert_batches_sorted_eq!(expected, &rt.batches.unwrap());

        // pushdown predicates have eliminated all 4 bar rows and the
        // null row for 5 rows total
        assert_eq!(get_value(&metrics, "pushdown_rows_filtered"), 5);
        assert!(
            get_value(&metrics, "pushdown_eval_time") > 0,
            "no eval time in metrics: {metrics:#?}"
        );
    }

    #[tokio::test]
    async fn parquet_exec_display() {
        // batch1: c1(string)
        let batch1 = string_batch();

        // c1 != 'bar'
        let filter = col("c1").not_eq(lit("bar"));

        let rt = RoundTrip::new()
            .with_predicate(filter)
            .with_pushdown_predicate()
            .round_trip(vec![batch1])
            .await;

        // should have a pruning predicate
        let pruning_predicate = &rt.parquet_exec.pruning_predicate;
        assert!(pruning_predicate.is_some());

        // convert to explain plan form
        let display = displayable(rt.parquet_exec.as_ref())
            .indent(true)
            .to_string();

        assert_contains!(
            &display,
            "pruning_predicate=CASE WHEN c1_null_count@2 = c1_row_count@3 THEN false ELSE c1_min@0 != bar OR bar != c1_max@1 END"
        );

        assert_contains!(&display, r#"predicate=c1@0 != bar"#);

        assert_contains!(&display, "projection=[c1]");
    }

    #[tokio::test]
    async fn parquet_exec_has_no_pruning_predicate_if_can_not_prune() {
        // batch1: c1(string)
        let batch1 = string_batch();

        // filter is too complicated for pruning (PruningPredicate code does not
        // handle case expressions), so the pruning predicate will always be
        // "true"

        // WHEN c1 != bar THEN true ELSE false END
        let filter = when(col("c1").not_eq(lit("bar")), lit(true))
            .otherwise(lit(false))
            .unwrap();

        let rt = RoundTrip::new()
            .with_predicate(filter.clone())
            .with_pushdown_predicate()
            .round_trip(vec![batch1])
            .await;

        // Should not contain a pruning predicate (since nothing can be pruned)
        let pruning_predicate = &rt.parquet_exec.pruning_predicate;
        assert!(
            pruning_predicate.is_none(),
            "Still had pruning predicate: {pruning_predicate:?}"
        );

        // but does still has a pushdown down predicate
        let predicate = rt.parquet_exec.predicate.as_ref();
        let filter_phys = logical2physical(&filter, rt.parquet_exec.schema().as_ref());
        assert_eq!(predicate.unwrap().to_string(), filter_phys.to_string());
    }

    #[tokio::test]
    async fn parquet_exec_has_pruning_predicate_for_guarantees() {
        // batch1: c1(string)
        let batch1 = string_batch();

        // part of the filter is too complicated for pruning (PruningPredicate code does not
        // handle case expressions), but part (c1 = 'foo') can be used for bloom filtering, so
        // should still have the pruning predicate.

        // c1 = 'foo' AND (WHEN c1 != bar THEN true ELSE false END)
        let filter = col("c1").eq(lit("foo")).and(
            when(col("c1").not_eq(lit("bar")), lit(true))
                .otherwise(lit(false))
                .unwrap(),
        );

        let rt = RoundTrip::new()
            .with_predicate(filter.clone())
            .with_pushdown_predicate()
            .round_trip(vec![batch1])
            .await;

        // Should have a pruning predicate
        let pruning_predicate = &rt.parquet_exec.pruning_predicate;
        assert!(pruning_predicate.is_some());
    }

    /// returns the sum of all the metrics with the specified name
    /// the returned set.
    ///
    /// Count: returns value
    /// Time: returns elapsed nanoseconds
    ///
    /// Panics if no such metric.
    fn get_value(metrics: &MetricsSet, metric_name: &str) -> usize {
        match metrics.sum_by_name(metric_name) {
            Some(v) => v.as_usize(),
            _ => {
                panic!(
                    "Expected metric not found. Looking for '{metric_name}' in\n\n{metrics:#?}"
                );
            }
        }
    }

    fn populate_csv_partitions(
        tmp_dir: &TempDir,
        partition_count: usize,
        file_extension: &str,
    ) -> Result<SchemaRef> {
        // define schema for data source (csv file)
        let schema = Arc::new(Schema::new(vec![
            Field::new("c1", DataType::UInt32, false),
            Field::new("c2", DataType::UInt64, false),
            Field::new("c3", DataType::Boolean, false),
        ]));

        // generate a partitioned file
        for partition in 0..partition_count {
            let filename = format!("partition-{partition}.{file_extension}");
            let file_path = tmp_dir.path().join(filename);
            let mut file = File::create(file_path)?;

            // generate some data
            for i in 0..=10 {
                let data = format!("{},{},{}\n", partition, i, i % 2 == 0);
                file.write_all(data.as_bytes())?;
            }
        }

        Ok(schema)
    }

    #[tokio::test]
    async fn write_table_results() -> Result<()> {
        // create partitioned input file and context
        let tmp_dir = TempDir::new()?;
        // let mut ctx = create_ctx(&tmp_dir, 4).await?;
        let ctx = SessionContext::new_with_config(
            SessionConfig::new().with_target_partitions(8),
        );
        let schema = populate_csv_partitions(&tmp_dir, 4, ".csv")?;
        // register csv file with the execution context
        ctx.register_csv(
            "test",
            tmp_dir.path().to_str().unwrap(),
            CsvReadOptions::new().schema(&schema),
        )
        .await?;

        // register a local file system object store for /tmp directory
        let local = Arc::new(LocalFileSystem::new_with_prefix(&tmp_dir)?);
        let local_url = Url::parse("file://local").unwrap();
        ctx.register_object_store(&local_url, local);

        // Configure listing options
        let file_format = ParquetFormat::default().with_enable_pruning(true);
        let listing_options = ListingOptions::new(Arc::new(file_format))
            .with_file_extension(ParquetFormat::default().get_ext());

        // execute a simple query and write the results to parquet
        let out_dir = tmp_dir.as_ref().to_str().unwrap().to_string() + "/out";
        std::fs::create_dir(&out_dir).unwrap();
        let df = ctx.sql("SELECT c1, c2 FROM test").await?;
        let schema: Schema = df.schema().into();
        // Register a listing table - this will use all files in the directory as data sources
        // for the query
        ctx.register_listing_table(
            "my_table",
            &out_dir,
            listing_options,
            Some(Arc::new(schema)),
            None,
        )
        .await
        .unwrap();
        df.write_table("my_table", DataFrameWriteOptions::new())
            .await?;

        // create a new context and verify that the results were saved to a partitioned parquet file
        let ctx = SessionContext::new();

        // get write_id
        let mut paths = fs::read_dir(&out_dir).unwrap();
        let path = paths.next();
        let name = path
            .unwrap()?
            .path()
            .file_name()
            .expect("Should be a file name")
            .to_str()
            .expect("Should be a str")
            .to_owned();
        let (parsed_id, _) = name.split_once('_').expect("File should contain _ !");
        let write_id = parsed_id.to_owned();

        // register each partition as well as the top level dir
        ctx.register_parquet(
            "part0",
            &format!("{out_dir}/{write_id}_0.parquet"),
            ParquetReadOptions::default(),
        )
        .await?;

        ctx.register_parquet("allparts", &out_dir, ParquetReadOptions::default())
            .await?;

        let part0 = ctx.sql("SELECT c1, c2 FROM part0").await?.collect().await?;
        let allparts = ctx
            .sql("SELECT c1, c2 FROM allparts")
            .await?
            .collect()
            .await?;

        let allparts_count: usize = allparts.iter().map(|batch| batch.num_rows()).sum();

        assert_eq!(part0[0].schema(), allparts[0].schema());

        assert_eq!(allparts_count, 40);

        Ok(())
    }

    #[tokio::test]
    async fn test_struct_filter_parquet() -> Result<()> {
        let tmp_dir = TempDir::new()?;
        let path = tmp_dir.path().to_str().unwrap().to_string() + "/test.parquet";
        write_file(&path);
        let ctx = SessionContext::new();
        let opt = ListingOptions::new(Arc::new(ParquetFormat::default()));
        ctx.register_listing_table("base_table", path, opt, None, None)
            .await
            .unwrap();
        let sql = "select * from base_table where name='test02'";
        let batch = ctx.sql(sql).await.unwrap().collect().await.unwrap();
        assert_eq!(batch.len(), 1);
        let expected = [
            "+---------------------+----+--------+",
            "| struct              | id | name   |",
            "+---------------------+----+--------+",
            "| {id: 4, name: aaa2} | 2  | test02 |",
            "+---------------------+----+--------+",
        ];
        crate::assert_batches_eq!(expected, &batch);
        Ok(())
    }

    fn write_file(file: &String) {
        let struct_fields = Fields::from(vec![
            Field::new("id", DataType::Int64, false),
            Field::new("name", DataType::Utf8, false),
        ]);
        let schema = Schema::new(vec![
            Field::new("struct", DataType::Struct(struct_fields.clone()), false),
            Field::new("id", DataType::Int64, true),
            Field::new("name", DataType::Utf8, false),
        ]);
        let id_array = Int64Array::from(vec![Some(1), Some(2)]);
        let columns = vec![
            Arc::new(Int64Array::from(vec![3, 4])) as _,
            Arc::new(StringArray::from(vec!["aaa1", "aaa2"])) as _,
        ];
        let struct_array = StructArray::new(struct_fields, columns, None);

        let name_array = StringArray::from(vec![Some("test01"), Some("test02")]);
        let schema = Arc::new(schema);

        let batch = RecordBatch::try_new(
            schema.clone(),
            vec![
                Arc::new(struct_array),
                Arc::new(id_array),
                Arc::new(name_array),
            ],
        )
        .unwrap();
        let file = File::create(file).unwrap();
        let w_opt = WriterProperties::builder().build();
        let mut writer = ArrowWriter::try_new(file, schema, Some(w_opt)).unwrap();
        writer.write(&batch).unwrap();
        writer.flush().unwrap();
        writer.close().unwrap();
    }
}<|MERGE_RESOLUTION|>--- conflicted
+++ resolved
@@ -799,12 +799,7 @@
     use arrow::datatypes::{Field, Schema, SchemaBuilder};
     use arrow::record_batch::RecordBatch;
     use arrow_schema::Fields;
-<<<<<<< HEAD
-    use datafusion_common::{assert_contains, ScalarValue, ToDFSchema};
-    use datafusion_expr::execution_props::ExecutionProps;
-=======
-    use datafusion_common::{assert_contains, FileType, GetExt, ScalarValue};
->>>>>>> d2ff2189
+    use datafusion_common::{assert_contains, ScalarValue};
     use datafusion_expr::{col, lit, when, Expr};
     use datafusion_physical_expr::planner::logical2physical;
     use datafusion_physical_plan::ExecutionPlanProperties;
